--- conflicted
+++ resolved
@@ -8,8 +8,5 @@
 export * from './payment';
 export * from './dev';
 export * from './grandpa';
-<<<<<<< HEAD
-export * from './mmr';
-=======
 export * from './babe';
->>>>>>> 0bdf1bc1
+export * from './mmr';