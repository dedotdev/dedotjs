import { ISubstrateClient } from '@dedot/api';
import { PalletContractsPrimitivesCode } from '@dedot/api/chaintypes';
import { Hash } from '@dedot/codecs';
import { GenericSubstrateApi } from '@dedot/types';
import { assert, concatU8a, HexString, hexToU8a, isWasm, u8aToHex } from '@dedot/utils';
<<<<<<< HEAD
import { TypinkRegistry } from '../TypinkRegistry';
import { ConstructorCallOptions, ContractConstructorMessage, GenericConstructorQueryCall } from '../types/index.js';
import { normalizeLabel } from '../utils';
import { Executor } from './Executor';
=======
import { TypinkRegistry } from '../TypinkRegistry.js';
import { ConstructorCallOptions, ContractConstructorMessage, GenericConstructorQueryCall } from '../types/index.js';
import { normalizeLabel } from '../utils.js';
import { Executor } from './Executor.js';
>>>>>>> 726f1515

export class ConstructorQueryExecutor<ChainApi extends GenericSubstrateApi> extends Executor<ChainApi> {
  protected readonly code: Hash | Uint8Array | HexString | string;

  constructor(api: ISubstrateClient<ChainApi>, registry: TypinkRegistry, code: Hash | Uint8Array | string) {
    super(api, registry);
    this.code = code;
  }

  doExecute(constructor: string) {
    const meta = this.#findConstructorMeta(constructor);
    assert(meta, `Constructor message not found: ${constructor}`);

    const callFn: GenericConstructorQueryCall<ChainApi> = (...params: any[]) => {
      const { args } = meta;
      assert(params.length === args.length + 1, `Expected ${args.length + 1} arguments, got ${params.length}`);

      const callOptions = params[args.length] as ConstructorCallOptions;
      const { caller, value = 0n, gasLimit, storageDepositLimit, salt } = callOptions;
      assert(caller, 'Expected a valid caller address in ConstructorCallOptions');
      assert(salt, 'Expected a salt in ConstructorCallOptions');

      const formattedInputs = args.map((arg, index) => this.tryEncode(arg, params[index]));
      const bytes = u8aToHex(concatU8a(hexToU8a(meta.selector), ...formattedInputs));
      const code = {
        type: isWasm(this.code) ? 'Upload' : 'Existing',
        value: this.code,
      } as PalletContractsPrimitivesCode;

      return this.api.call.contractsApi.instantiate(caller, value, gasLimit, storageDepositLimit, code, bytes, salt);
    };

    callFn.meta = meta;

    return callFn;
  }

  #findConstructorMeta(constructor: string): ContractConstructorMessage | undefined {
    return this.metadata.spec.constructors.find((one) => normalizeLabel(one.label) === constructor);
  }
}<|MERGE_RESOLUTION|>--- conflicted
+++ resolved
@@ -3,17 +3,10 @@
 import { Hash } from '@dedot/codecs';
 import { GenericSubstrateApi } from '@dedot/types';
 import { assert, concatU8a, HexString, hexToU8a, isWasm, u8aToHex } from '@dedot/utils';
-<<<<<<< HEAD
-import { TypinkRegistry } from '../TypinkRegistry';
-import { ConstructorCallOptions, ContractConstructorMessage, GenericConstructorQueryCall } from '../types/index.js';
-import { normalizeLabel } from '../utils';
-import { Executor } from './Executor';
-=======
 import { TypinkRegistry } from '../TypinkRegistry.js';
 import { ConstructorCallOptions, ContractConstructorMessage, GenericConstructorQueryCall } from '../types/index.js';
 import { normalizeLabel } from '../utils.js';
 import { Executor } from './Executor.js';
->>>>>>> 726f1515
 
 export class ConstructorQueryExecutor<ChainApi extends GenericSubstrateApi> extends Executor<ChainApi> {
   protected readonly code: Hash | Uint8Array | HexString | string;
