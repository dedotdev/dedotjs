--- conflicted
+++ resolved
@@ -1,30 +1,24 @@
 import { PalletContractsPrimitivesCode, PalletContractsPrimitivesContractResultResult } from '@dedot/api/chaintypes';
 import { Result } from '@dedot/shape';
 import { GenericSubstrateApi } from '@dedot/types';
-import { assert, assertFalse, concatU8a, hexToU8a, isNull, isUndefined, isWasm, u8aToHex } from '@dedot/utils';
+import {
+  assert,
+  assertFalse,
+  concatU8a,
+  hexToU8a,
+  isNull,
+  isUndefined,
+  isWasm,
+  u8aToHex,
+} from '@dedot/utils';
 import { ContractInstantiateDispatchError, ContractInstantiateLangError } from '../errors.js';
-<<<<<<< HEAD
-import { ConstructorCallOptions, GenericConstructorCallResult, GenericConstructorQueryCall } from '../types/index.js';
-import { toReturnFlags } from '../utils.js';
-import { DeployerExecutor } from './DeployerExecutor.js';
-=======
 import {
   ConstructorCallOptions,
-  ContractConstructorMessage,
   GenericConstructorCallResult,
   GenericConstructorQueryCall,
 } from '../types/index.js';
-import { normalizeLabel, toReturnFlags } from '../utils.js';
-import { Executor } from './Executor.js';
-
-export class ConstructorQueryExecutor<ChainApi extends GenericSubstrateApi> extends Executor<ChainApi> {
-  protected readonly code: Hash | Uint8Array | HexString | string;
-
-  constructor(client: ISubstrateClient<ChainApi>, registry: TypinkRegistry, code: Hash | Uint8Array | string) {
-    super(client, registry);
-    this.code = code;
-  }
->>>>>>> b142f44a
+import {  toReturnFlags } from '../utils.js';
+import {DeployerExecutor} from "./DeployerExecutor.js";
 
 export class ConstructorQueryExecutor<ChainApi extends GenericSubstrateApi> extends DeployerExecutor<ChainApi> {
   doExecute(constructor: string) {
