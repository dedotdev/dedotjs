import type { SubstrateApi } from '../chaintypes/index.js';
<<<<<<< HEAD
import type { Callback, GenericStorageQuery, GenericSubstrateApi, Unsub } from '@dedot/types';
import type { StorageChangeSet } from '@dedot/specs';
import { Executor } from './Executor.js';
import { QueryableStorage } from '../storage/QueryableStorage.js';
import { assert, HexString, isFunction } from '@dedot/utils';
import { Option, StorageData, StorageKey } from '@dedot/codecs';
import { HashOrSource } from 'dedot/types';
=======
import type { Callback, GenericStorageQuery, GenericSubstrateApi, PaginationOptions, Unsub } from '@dedot/types';
import type { StorageChangeSet } from '@dedot/specs';
import { Executor } from './Executor.js';
import { QueryableStorage } from '../storage/QueryableStorage.js';
import { assert, isFunction } from '@dedot/utils';
import { BlockHash, StorageData, StorageKey } from '@dedot/codecs';

const DEFAULT_KEYS_PAGE_SIZE = 1000;
const DEFAULT_ENTRIES_PAGE_SIZE = 250;
>>>>>>> 7792e357

/**
 * @name StorageQueryExecutor
 * @description Execute a query to on-chain storage
 */
export class StorageQueryExecutor<ChainApi extends GenericSubstrateApi = SubstrateApi> extends Executor<ChainApi> {
  doExecute(pallet: string, storage: string): GenericStorageQuery {
    const entry = new QueryableStorage(this.registry, pallet, storage);

    const extractArgs = (args: any[]): [any[], Callback | undefined] => {
      const inArgs = args.slice();
      const lastArg = args.at(-1);
      const callback = isFunction(lastArg) ? inArgs.pop() : undefined;

      return [inArgs, callback];
    };

<<<<<<< HEAD
=======
    const getStorageKey = (...args: any[]): StorageKey => {
      const [inArgs] = extractArgs(args);
      return entry.encodeKey(inArgs.at(0));
    };

    const getStorage = async (key: StorageKey): Promise<any> => {
      const raw = await this.getStorage(key, this.atBlockHash);
      return entry.decodeValue(raw);
    };

>>>>>>> 7792e357
    const queryFn: GenericStorageQuery = async (...args: any[]) => {
      const [inArgs, callback] = extractArgs(args);
      const encodedKey = entry.encodeKey(inArgs.at(0));

      // if a callback is passed, make a storage subscription and return an unsub function
      if (callback) {
        return await this.subscribeStorage([encodedKey], (changeSet: StorageChangeSet) => {
          const targetChange = changeSet.changes.find((change) => change[0] === encodedKey);

          targetChange && callback(entry.decodeValue(targetChange[1]));
        });
      } else {
<<<<<<< HEAD
        const result = await this.getStorage(encodedKey, this.hashOrSource);
        return entry.decodeValue(result);
      }
    };

    const queryMultiFn = async (...args: any[]) => {
=======
        return getStorage(encodedKey);
      }
    };

    const queryMultiFn = async (...args: any[]): Promise<any> => {
>>>>>>> 7792e357
      const [inArgs, callback] = extractArgs(args);
      const multiArgs = inArgs.at(0);
      assert(Array.isArray(multiArgs), 'First param for multi query should be an array');
      const encodedKeys = multiArgs.map((arg) => entry.encodeKey(arg));

      // if a callback is passed, make a storage subscription and return an unsub function
      if (callback) {
        return await this.subscribeStorage(encodedKeys, (changeSet: StorageChangeSet) => {
          const targetChanges = changeSet.changes.filter((change) => encodedKeys.includes(change[0]));

          callback(targetChanges.map((change) => entry.decodeValue(change[1])));
        });
      } else {
<<<<<<< HEAD
        const queries = encodedKeys.map((key) => this.getStorage(key, this.hashOrSource));
        return (await Promise.all(queries)).map((result) => entry.decodeValue(result));
      }
    };

    const key = (...args: any[]): StorageKey => {
      const [inArgs] = extractArgs(args);
      return entry.encodeKey(inArgs.at(0));
    };

    queryFn.multi = queryMultiFn;
    queryFn.key = key;
=======
        return await Promise.all(encodedKeys.map(getStorage));
      }
    };

    queryFn.rawKey = getStorageKey;
>>>>>>> 7792e357
    queryFn.meta = {
      pallet: entry.pallet.name,
      palletIndex: entry.pallet.index,
      ...entry.storageEntry,
    };
    queryFn.multi = queryMultiFn;

    const isMap = entry.storageEntry.type.tag === 'Map';
    if (isMap) {
      const rawKeys = async (pagination?: PaginationOptions): Promise<StorageKey[]> => {
        const pageSize = pagination?.pageSize || DEFAULT_KEYS_PAGE_SIZE;
        const startKey = pagination?.startKey || entry.prefixKey;

        return await this.api.rpc.state_getKeysPaged(entry.prefixKey, pageSize, startKey, this.atBlockHash);
      };

      const keys = async (pagination?: PaginationOptions): Promise<any[]> => {
        const storageKeys = await rawKeys({ pageSize: DEFAULT_KEYS_PAGE_SIZE, ...pagination });
        return storageKeys.map((key) => entry.decodeKey(key));
      };

      const entries = async (pagination?: PaginationOptions): Promise<Array<[any, any]>> => {
        const storageKeys = await rawKeys({ pageSize: DEFAULT_ENTRIES_PAGE_SIZE, ...pagination });

        const changeSets: StorageChangeSet[] = await this.api.rpc.state_queryStorageAt(storageKeys, this.atBlockHash);
        const changes = changeSets[0].changes.reduce(
          (o, [key, value]) => {
            o[key] = value;
            return o;
          },
          {} as Record<StorageKey, StorageData | null>,
        );

        return storageKeys.map((key) => [entry.decodeKey(key), entry.decodeValue(changes[key])]);
      };

      // @ts-ignore
      queryFn.keys = keys;
      // @ts-ignore
      queryFn.entries = entries;
    }

    // TODO keyPrefix
    // TODO entries
    // TODO keys
    // TODO keysPaged

    return queryFn;
  }

<<<<<<< HEAD
  protected async getStorage(key: HexString, at?: HashOrSource): Promise<Option<StorageData>> {
    const hash = await this.toBlockHash(at);
    return this.api.rpc.state_getStorage(key, hash);
  }

  protected subscribeStorage(keys: HexString[], cb: (changeSet: StorageChangeSet) => void): Promise<Unsub> {
    // TODO support subscribe to finalized storage
    if (this.hashOrSource === 'finalized') {
      throw new Error('Subscribe to finalized storage is not supported');
    }

    return this.api.rpc.state_subscribeStorage(keys, cb);
=======
  protected getStorage(key: StorageKey, at?: BlockHash): Promise<StorageData | undefined> {
    return this.api.rpc.state_getStorage(key, at);
  }

  protected subscribeStorage(keys: StorageKey[], callback: Callback<StorageChangeSet>): Promise<Unsub> {
    return this.api.rpc.state_subscribeStorage(keys, callback);
>>>>>>> 7792e357
  }
}<|MERGE_RESOLUTION|>--- conflicted
+++ resolved
@@ -1,13 +1,4 @@
 import type { SubstrateApi } from '../chaintypes/index.js';
-<<<<<<< HEAD
-import type { Callback, GenericStorageQuery, GenericSubstrateApi, Unsub } from '@dedot/types';
-import type { StorageChangeSet } from '@dedot/specs';
-import { Executor } from './Executor.js';
-import { QueryableStorage } from '../storage/QueryableStorage.js';
-import { assert, HexString, isFunction } from '@dedot/utils';
-import { Option, StorageData, StorageKey } from '@dedot/codecs';
-import { HashOrSource } from 'dedot/types';
-=======
 import type { Callback, GenericStorageQuery, GenericSubstrateApi, PaginationOptions, Unsub } from '@dedot/types';
 import type { StorageChangeSet } from '@dedot/specs';
 import { Executor } from './Executor.js';
@@ -17,7 +8,6 @@
 
 const DEFAULT_KEYS_PAGE_SIZE = 1000;
 const DEFAULT_ENTRIES_PAGE_SIZE = 250;
->>>>>>> 7792e357
 
 /**
  * @name StorageQueryExecutor
@@ -35,8 +25,6 @@
       return [inArgs, callback];
     };
 
-<<<<<<< HEAD
-=======
     const getStorageKey = (...args: any[]): StorageKey => {
       const [inArgs] = extractArgs(args);
       return entry.encodeKey(inArgs.at(0));
@@ -47,7 +35,6 @@
       return entry.decodeValue(raw);
     };
 
->>>>>>> 7792e357
     const queryFn: GenericStorageQuery = async (...args: any[]) => {
       const [inArgs, callback] = extractArgs(args);
       const encodedKey = entry.encodeKey(inArgs.at(0));
@@ -60,20 +47,11 @@
           targetChange && callback(entry.decodeValue(targetChange[1]));
         });
       } else {
-<<<<<<< HEAD
-        const result = await this.getStorage(encodedKey, this.hashOrSource);
-        return entry.decodeValue(result);
-      }
-    };
-
-    const queryMultiFn = async (...args: any[]) => {
-=======
         return getStorage(encodedKey);
       }
     };
 
     const queryMultiFn = async (...args: any[]): Promise<any> => {
->>>>>>> 7792e357
       const [inArgs, callback] = extractArgs(args);
       const multiArgs = inArgs.at(0);
       assert(Array.isArray(multiArgs), 'First param for multi query should be an array');
@@ -87,26 +65,11 @@
           callback(targetChanges.map((change) => entry.decodeValue(change[1])));
         });
       } else {
-<<<<<<< HEAD
-        const queries = encodedKeys.map((key) => this.getStorage(key, this.hashOrSource));
-        return (await Promise.all(queries)).map((result) => entry.decodeValue(result));
-      }
-    };
-
-    const key = (...args: any[]): StorageKey => {
-      const [inArgs] = extractArgs(args);
-      return entry.encodeKey(inArgs.at(0));
-    };
-
-    queryFn.multi = queryMultiFn;
-    queryFn.key = key;
-=======
         return await Promise.all(encodedKeys.map(getStorage));
       }
     };
 
     queryFn.rawKey = getStorageKey;
->>>>>>> 7792e357
     queryFn.meta = {
       pallet: entry.pallet.name,
       palletIndex: entry.pallet.index,
@@ -149,34 +112,14 @@
       queryFn.entries = entries;
     }
 
-    // TODO keyPrefix
-    // TODO entries
-    // TODO keys
-    // TODO keysPaged
-
     return queryFn;
   }
 
-<<<<<<< HEAD
-  protected async getStorage(key: HexString, at?: HashOrSource): Promise<Option<StorageData>> {
-    const hash = await this.toBlockHash(at);
-    return this.api.rpc.state_getStorage(key, hash);
-  }
-
-  protected subscribeStorage(keys: HexString[], cb: (changeSet: StorageChangeSet) => void): Promise<Unsub> {
-    // TODO support subscribe to finalized storage
-    if (this.hashOrSource === 'finalized') {
-      throw new Error('Subscribe to finalized storage is not supported');
-    }
-
-    return this.api.rpc.state_subscribeStorage(keys, cb);
-=======
   protected getStorage(key: StorageKey, at?: BlockHash): Promise<StorageData | undefined> {
     return this.api.rpc.state_getStorage(key, at);
   }
 
   protected subscribeStorage(keys: StorageKey[], callback: Callback<StorageChangeSet>): Promise<Unsub> {
     return this.api.rpc.state_subscribeStorage(keys, callback);
->>>>>>> 7792e357
   }
 }