--- conflicted
+++ resolved
@@ -16,18 +16,14 @@
 import { MetadataLatest } from '@dedot/codecs';
 import { stringCamelCase } from '@dedot/utils';
 
-<<<<<<< HEAD
 export * from './generator/index.js';
 
-export async function generateTypesFromEndpoint(chain: string, endpoint: string, outDir?: string) {
-=======
 export async function generateTypesFromEndpoint(
   chain: string,
   endpoint: string,
   outDir?: string,
   extension: string = 'd.ts',
 ) {
->>>>>>> 005a9893
   const api = await Dedot.new(endpoint);
   const { methods }: RpcMethods = await api.rpc.rpc_methods();
   const apis = api.runtimeVersion.apis || {};
