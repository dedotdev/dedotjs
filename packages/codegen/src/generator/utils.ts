<<<<<<< HEAD
export const commentBlock = (...docs: (string | string[])[]) => {
  const flatLines = docs.flat();
  if (flatLines.length === 0) {
=======
import * as path from 'path';
import * as process from 'process';
import * as prettier from 'prettier';

export const commentBlock = (docs: string | string[]) => {
  docs = Array.isArray(docs) ? docs : [docs];

  if (!docs || docs.length === 0) {
>>>>>>> 15b96ca1
    return '';
  } else {
    return `
/**
<<<<<<< HEAD
${flatLines.map((line) => `* ${line.replaceAll(/\s+/g, ' ').trim()}`).join('\n')}
 **/
      `;
  }
=======
${docs.map((line) => `* ${line.replaceAll(/\s+/g, ' ').trim()}`).join('\n')}
**/
        `;
  }
};

export const resolveFilePath = (relativePath: string | string[]) => {
  relativePath = Array.isArray(relativePath) ? relativePath : [relativePath];

  return path.resolve(process.cwd(), ...relativePath);
};

export const PRETTIER_FORMAT_OPTION = await prettier.resolveConfig(resolveFilePath('./.prettierrc.js'));

export const beautifySourceCode = (source: string): Promise<string> => {
  return prettier.format(source, { parser: 'babel-ts', ...PRETTIER_FORMAT_OPTION });
>>>>>>> 15b96ca1
};<|MERGE_RESOLUTION|>--- conflicted
+++ resolved
@@ -1,30 +1,17 @@
-<<<<<<< HEAD
-export const commentBlock = (...docs: (string | string[])[]) => {
-  const flatLines = docs.flat();
-  if (flatLines.length === 0) {
-=======
 import * as path from 'path';
 import * as process from 'process';
 import * as prettier from 'prettier';
 
-export const commentBlock = (docs: string | string[]) => {
-  docs = Array.isArray(docs) ? docs : [docs];
-
-  if (!docs || docs.length === 0) {
->>>>>>> 15b96ca1
+export const commentBlock = (...docs: (string | string[])[]) => {
+  const flatLines = docs.flat();
+  if (flatLines.length === 0) {
     return '';
   } else {
     return `
 /**
-<<<<<<< HEAD
 ${flatLines.map((line) => `* ${line.replaceAll(/\s+/g, ' ').trim()}`).join('\n')}
  **/
       `;
-  }
-=======
-${docs.map((line) => `* ${line.replaceAll(/\s+/g, ' ').trim()}`).join('\n')}
-**/
-        `;
   }
 };
 
@@ -38,5 +25,4 @@
 
 export const beautifySourceCode = (source: string): Promise<string> => {
   return prettier.format(source, { parser: 'babel-ts', ...PRETTIER_FORMAT_OPTION });
->>>>>>> 15b96ca1
 };