import { stringPascalCase } from '@polkadot/util';
import { CodecRegistry, Field, MetadataLatest, PortableType, TypeId, TypeParam } from '@delightfuldot/codecs';
import { isNativeType, normalizeName } from '@delightfuldot/utils';
import { beautifySourceCode, commentBlock, compileTemplate } from './utils';
import { registry } from '@delightfuldot/types';
import { TypeImports } from './TypeImports';

interface NamedType extends PortableType {
  name: string; // nameIn, ~ typeIn
  nameOut: string; // ~ typeOut
  skip?: boolean;
  knownType?: boolean;
  suffix?: string;
}

// Skip generate types for these
// as we do have native types for them
const SKIP_TYPES = [
  'BoundedBTreeMap',
  'BoundedBTreeSet',
  'BoundedVec',
  'Box',
  'BTreeMap',
  'BTreeSet',
  'Cow',
  'Option',
  'Range',
  'RangeInclusive',
  'Result',
  'WeakBoundedVec',
  'WrapperKeepOpaque',
  'WrapperOpaque',
];

// These are common & generic types, so we'll remove these from all paths at index 1
// This helps make the type name shorter
const PATH_RM_INDEX_1 = ['generic', 'misc', 'pallet', 'traits', 'types'];

<<<<<<< HEAD
export const BASIC_KNOWN_TYPES = ['BitSequence', 'Bytes', 'FixedBytes', 'FixedArray', 'Result'];
=======
export const BASIC_KNOWN_TYPES = ['BitSequence', 'Bytes', 'BytesLike', 'FixedBytes', 'FixedArray', 'ResultPayload'];
>>>>>>> bbe22cf5
const WRAPPER_TYPE_REGEX = /^(\w+)(<.*>)$/g;

export class TypesGen {
  metadata: MetadataLatest;
  /**
   * Types will be generated its definition out.
   */
  includedTypes: Record<TypeId, NamedType>;
  registry: CodecRegistry;
  typeImports: TypeImports;

  constructor(metadata: MetadataLatest) {
    this.metadata = metadata;
    this.registry = new CodecRegistry(this.metadata);
    this.includedTypes = this.#includedTypes();
    this.typeImports = new TypeImports();
  }

  generate() {
    this.clearCache();

    let defTypeOut = '';

    Object.values(this.includedTypes)
      .filter(({ skip, knownType }) => !(skip || knownType))
      .forEach(({ name, nameOut, id, docs }) => {
        defTypeOut += `${commentBlock(docs)}export type ${nameOut} = ${this.generateType(id, 0, true)};\n\n`;

        if (this.#shouldGenerateTypeIn(id)) {
          defTypeOut += `export type ${name} = ${this.generateType(id)};\n\n`;
        }
      });

    const importTypes = this.typeImports.toImports('./types');
    const template = compileTemplate('types.hbs');

    return beautifySourceCode(template({ importTypes, defTypeOut }));
  }

  typeCache: Record<string, string> = {};

  clearCache() {
    this.typeCache = {};
    this.typeImports.clear();
  }

  generateType(typeId: TypeId, nestedLevel = 0, typeOut = false): string {
    if (nestedLevel > 0) {
      const includedDef = this.includedTypes[typeId];
      // If current typeId has its definition generated,
      // we can just use its name, no need to generate its type again
      if (includedDef) {
        const { name, nameOut } = includedDef;
        if (typeOut) {
          this.addTypeImport(nameOut);
          return nameOut;
        } else {
          this.addTypeImport(name);
          return name;
        }
      }
    }

    const typeCacheKey = `${typeId}/${typeOut ? 'typeOut' : 'typeIn'}`;

    if (this.typeCache[typeCacheKey]) {
      return this.typeCache[typeCacheKey];
    }

    const type = this.#generateType(typeId, nestedLevel, typeOut);
    this.typeCache[typeCacheKey] = type;

    const baseType = this.#removeGenericPart(type);
    if (BASIC_KNOWN_TYPES.includes(baseType)) {
      this.addTypeImport(baseType);
    }

    return type;
  }

  #generateType(typeId: TypeId, nestedLevel = 0, typeOut = false): string {
    const def = this.metadata.types[typeId];
    if (!def) {
      throw new Error(`Type def not found ${JSON.stringify(def)}`);
    }

    const { type, path, docs } = def;
    const { tag, value } = type;

    switch (tag) {
      case 'Primitive':
        const $codec = this.registry.findCodec(value.kind);

        if ($codec.nativeType) {
          return $codec.nativeType;
        } else if (value.kind === 'char') {
          return 'string';
        } else {
          throw new Error(`Invalid primitive type: ${value.kind}`);
        }

      case 'Struct': {
        const { fields } = value;

        if (fields.length === 0) {
          return '{}';
        } else if (!fields[0].name) {
          if (fields.length === 1) {
            return this.generateType(fields[0]!.typeId, nestedLevel + 1, typeOut);
          } else {
            return `[${fields.map((f) => this.generateType(f.typeId, nestedLevel + 1, typeOut)).join(', ')}]`;
          }
        } else {
          return this.generateObjectType(fields, nestedLevel + 1, typeOut);
        }
      }

      case 'Enum': {
        const { members } = value;
        if (path.join('::') === 'Option') {
          const some = members.find((one) => one.name === 'Some');
          if (some) {
            return `${this.generateType(some.fields[0].typeId, nestedLevel + 1, typeOut)} | undefined`;
          }
        } else if (path.join('::') === 'Result') {
          const ok = members.find((one) => one.name === 'Ok');
          const err = members.find((one) => one.name === 'Err');
          if (ok && err) {
            const OkType = this.generateType(ok.fields[0].typeId, nestedLevel + 1, typeOut);
            const ErrType = this.generateType(err.fields[0].typeId, nestedLevel + 1, typeOut);

            return `Result<${OkType}, ${ErrType}>`;
          }
        }

        if (members.length === 0) {
          return 'null';
        } else if (members.every((x) => x.fields.length === 0)) {
          return members.map(({ name, docs }) => `${commentBlock(docs)}'${stringPascalCase(name)}'`).join(' | ');
        } else {
          const membersType: [key: string, value: string | null, docs: string[]][] = [];
          for (const { fields, name, docs } of members) {
            const keyName = stringPascalCase(name);
            if (fields.length === 0) {
              membersType.push([keyName, null, docs]);
            } else if (fields[0]!.name === undefined) {
              const valueType =
                fields.length === 1
                  ? this.generateType(fields[0].typeId, nestedLevel + 1, typeOut)
                  : `[${fields
                      .map(
                        ({ typeId, docs }) =>
                          `${commentBlock(docs)}${this.generateType(typeId, nestedLevel + 1, typeOut)}`,
                      )
                      .join(', ')}]`;
              membersType.push([keyName, valueType, docs]);
            } else {
              membersType.push([keyName, this.generateObjectType(fields, nestedLevel + 1, typeOut), docs]);
            }
          }

          const { tagKey, valueKey } = this.registry.portableRegistry!.getEnumOptions(typeId);

          return membersType
            .map(([keyName, valueType, docs]) => ({
              tag: `${tagKey}: '${keyName}'`,
              value: valueType ? `, ${valueKey}${this.#isOptionalType(valueType) ? '?' : ''}: ${valueType} ` : '',
              docs,
            }))
            .map(({ tag, value, docs }) => `${commentBlock(docs)}{ ${tag}${value} }`)
            .join(' | ');
        }
      }

      case 'Tuple': {
        const { fields } = value;

        if (fields.length === 0) {
          return '[]';
        } else if (fields.length === 1) {
          return this.generateType(fields[0], nestedLevel + 1, typeOut);
        } else {
          return `[${fields.map((x) => this.generateType(x, nestedLevel + 1, typeOut)).join(', ')}]`;
        }
      }
      case 'BitSequence':
        return 'BitSequence';
      case 'Compact':
        return this.generateType(value.typeParam, nestedLevel + 1, typeOut);
      case 'Sequence':
      case 'SizedVec': {
        const fixedSize = tag === 'SizedVec' ? `${value.len}` : null;
        const $innerType = this.metadata.types[value.typeParam].type;
        if ($innerType.tag === 'Primitive' && $innerType.value.kind === 'u8') {
          return fixedSize ? `FixedBytes<${fixedSize}>` : typeOut ? 'Bytes' : 'BytesLike';
        } else {
          const innerType = this.generateType(value.typeParam, nestedLevel + 1, typeOut);
          return fixedSize ? `FixedArray<${innerType}, ${fixedSize}>` : `Array<${innerType}>`;
        }
      }
      default:
        throw new Error(`Invalid type! ${tag}`);
    }
  }

  generateObjectType(fields: Field[], nestedLevel = 0, typeOut = false) {
    const props = fields.map(({ typeId, name, docs }) => {
      const type = this.generateType(typeId, nestedLevel + 1, typeOut);
      return {
        name: normalizeName(name!),
        type,
        optional: this.#isOptionalType(type),
        docs,
      };
    });

    return `{${props
      .map(({ name, type, optional, docs }) => `${commentBlock(docs)}${name}${optional ? '?' : ''}: ${type}`)
      .join(',\n')}}`;
  }

  #isOptionalType(type: string) {
    return type.endsWith('| undefined');
  }

  #includedTypes(): Record<TypeId, NamedType> {
    const { callTypeId } = this.registry.metadata!.extrinsic;
    const { types } = this.metadata;
    const pathsCount = new Map<string, Array<number>>();
    const typesWithPath = types.filter((one) => one.path.length > 0);
    const skipIds: TypeId[] = [];
    const typeSuffixes = new Map<TypeId, string>();

    typesWithPath.forEach(({ path, id }) => {
      const joinedPath = path.join('::');
      if (pathsCount.has(joinedPath)) {
        // We compare 2 types with the same path here,
        //  if they are the same type -> skip the current one, keep the first occurrence
        //  if they are not the same type but has the same path -> we'll try to calculate & add a suffix for the current type name
        const firstOccurrenceTypeId = pathsCount.get(joinedPath)![0];
        const sameType = this.typeEql(firstOccurrenceTypeId, id);
        if (sameType) {
          skipIds.push(id);
        } else {
          pathsCount.get(joinedPath)!.push(id);
          typeSuffixes.set(
            id,
            this.#extractDupTypeSuffix(id, firstOccurrenceTypeId, pathsCount.get(joinedPath)!.length),
          );
        }
      } else {
        pathsCount.set(joinedPath, [id]);
      }
    });

    return typesWithPath.reduce(
      (o, type) => {
        const { path, id } = type;
        const joinedPath = path.join('::');

        if (SKIP_TYPES.includes(joinedPath) || SKIP_TYPES.includes(path.at(-1)!)) {
          return o;
        }

        const suffix = typeSuffixes.get(id) || '';

        let knownType = false;
        let name, nameOut;

        if (this.registry.isKnownType(joinedPath)) {
          const codecType = this.registry.findCodecType(path.at(-1)!);
          name = codecType.typeIn;
          nameOut = codecType.typeOut;

          knownType = true;
        } else if (PATH_RM_INDEX_1.includes(path[1])) {
          const newPath = path.slice();
          newPath.splice(1, 1);
          name = this.#cleanPath(newPath);
        } else {
          name = this.#cleanPath(path);
        }

        if (this.#shouldGenerateTypeIn(id)) {
          nameOut = name;
          name = name.endsWith('Like') ? name : `${name}Like`;
        }

        o[id] = {
          name: `${name}${suffix}`,
          nameOut: nameOut ? `${nameOut}${suffix}` : `${name}${suffix}`,
          knownType,
          skip: skipIds.includes(id),
          ...type,
        };

        return o;
      },
      {} as Record<TypeId, NamedType>,
    );
  }

  #removeGenericPart(typeName: string) {
    if (typeName.match(WRAPPER_TYPE_REGEX)) {
      return typeName.replace(WRAPPER_TYPE_REGEX, (_, $1) => $1);
    } else {
      return typeName;
    }
  }

  /**
   * @description Remove duplicated part of the path
   *
   * Example:
   * ["pallet_staking", "pallet", "pallet", "Event"]
   * => ["pallet_staking", "pallet", "Event"]
   *
   * @param path
   * @private
   */
  #cleanPath(path: string[]) {
    return path
      .map((one) => stringPascalCase(one))
      .filter((one, idx, currentPath) => idx === 0 || one !== currentPath[idx - 1])
      .join('');
  }

  #shouldGenerateTypeIn(id: TypeId) {
    const { callTypeId } = this.metadata.extrinsic;
    const palletCallTypeIds = this.registry.portableRegistry!.getPalletCallTypeIds();

    return callTypeId === id || palletCallTypeIds.includes(id);
  }

  eqlCache = new Map<string, boolean>();

  typeEql(idA: number, idB: number, level = 0): boolean {
    const cacheKey = `${idA}==${idB}`;
    if (!this.eqlCache.has(cacheKey)) {
      this.eqlCache.set(cacheKey, true);
      this.eqlCache.set(cacheKey, this.#typeEql(idA, idB, level));
    }

    return this.eqlCache.get(cacheKey)!;
  }

  #typeEql(idA: number, idB: number, lvl = 0): boolean {
    if (idA === idB) return true;

    const { types } = this.metadata;
    const typeA = types[idA];
    const typeB = types[idB];

    if (typeA.path.join('::') !== typeB.path.join('::')) return false;

    const { type: defA, params: paramsA } = typeA;
    const { type: defB, params: paramsB } = typeB;

    if (!this.#eqlArray(paramsA, paramsB, (valA, valB) => this.#eqlTypeParam(valA, valB))) {
      return false;
    }

    if (defA.tag !== defB.tag) return false;
    if (defA.tag === 'BitSequence') return true;

    if (defA.tag === 'Primitive' && defB.tag === 'Primitive') {
      return defA.value.kind === defB.value.kind;
    }

    if ((defA.tag === 'Compact' && defB.tag === 'Compact') || (defA.tag === 'Sequence' && defB.tag === 'Sequence')) {
      return this.typeEql(defA.value.typeParam, defB.value.typeParam, lvl + 1);
    }

    if (defA.tag === 'SizedVec' && defB.tag === 'SizedVec') {
      return defA.value.len === defB.value.len && this.typeEql(defA.value.typeParam, defB.value.typeParam, lvl + 1);
    }

    if (defA.tag === 'Tuple' && defB.tag === 'Tuple') {
      return this.#eqlArray(defA.value.fields, defB.value.fields, (val1, val2) => this.typeEql(val1, val2, lvl + 1));
    }

    if (defA.tag === 'Struct' && defB.tag === 'Struct') {
      return this.#eqlFields(defA.value.fields, defB.value.fields, lvl);
    }

    if (defA.tag === 'Enum' && defB.tag === 'Enum') {
      return this.#eqlArray(
        defA.value.members,
        defB.value.members,
        (val1, val2) =>
          val1.name === val2.name && val1.index === val2.index && this.#eqlFields(val1.fields, val2.fields, lvl),
      );
    }

    return false;
  }

  #eqlArray<T1, T2>(arr1: Array<T1>, arr2: Array<T2>, eqlVal: (val1: T1, val2: T2) => boolean) {
    return arr1.length === arr2.length && arr1.every((e1, idx) => eqlVal(e1, arr2[idx]));
  }

  #eqlFields(arr1: Array<Field>, arr2: Array<Field>, lvl: number) {
    return this.#eqlArray(
      arr1,
      arr2,
      (val1, val2) =>
        val1.name === val2.name && val1.typeName === val2.typeName && this.#typeEql(val1.typeId, val2.typeId),
    );
  }

  #eqlTypeParam(param1: TypeParam, param2: TypeParam) {
    return (
      param1.name === param2.name &&
      (param1.typeId === undefined) === (param2.typeId === undefined) &&
      (param1.typeId === undefined || this.#typeEql(param1.typeId!, param2.typeId!))
    );
  }

  #extractDupTypeSuffix(dupTypeId: TypeId, originalTypeId: TypeId, dupCount: number) {
    const { types } = this.metadata;
    const originalTypeParams = types[originalTypeId].params;
    const dupTypeParams = types[dupTypeId].params;
    const diffParam = dupTypeParams.find((one, idx) => !this.#eqlTypeParam(one, originalTypeParams[idx]));

    // TODO make sure these suffix is unique if a type is duplicated more than 2 times
    if (diffParam?.typeId) {
      const diffType = types[diffParam.typeId];
      if (diffType.path.length > 0) {
        return stringPascalCase(diffType.path.at(-1)!);
      } else if (diffType.type.tag === 'Primitive') {
        return stringPascalCase(diffType.type.value.kind);
      }
    }

    // Last resort!
    return dupCount.toString().padStart(3, '0');
  }

  addTypeImport(typeName: string | string[]) {
    if (Array.isArray(typeName)) {
      typeName.forEach((one) => this.addTypeImport(one));
      return;
    }

    if (isNativeType(typeName)) {
      return;
    }

    for (let type of Object.values(this.includedTypes)) {
      if (type.skip) {
        continue;
      }

      const { name, nameOut, knownType } = type;
      if (name === typeName || nameOut === typeName) {
        if (knownType) {
          this.typeImports.addCodecType(typeName);
        } else {
          this.typeImports.addPortableType(typeName);
        }

        return;
      }
    }

    if (BASIC_KNOWN_TYPES.includes(typeName)) {
      this.typeImports.addCodecType(typeName);
      return;
    }

    if (registry.has(typeName)) {
      this.typeImports.addKnownType(typeName);
    } else {
      this.typeImports.addOutType(typeName);
    }
  }
}<|MERGE_RESOLUTION|>--- conflicted
+++ resolved
@@ -36,11 +36,7 @@
 // This helps make the type name shorter
 const PATH_RM_INDEX_1 = ['generic', 'misc', 'pallet', 'traits', 'types'];
 
-<<<<<<< HEAD
 export const BASIC_KNOWN_TYPES = ['BitSequence', 'Bytes', 'FixedBytes', 'FixedArray', 'Result'];
-=======
-export const BASIC_KNOWN_TYPES = ['BitSequence', 'Bytes', 'BytesLike', 'FixedBytes', 'FixedArray', 'ResultPayload'];
->>>>>>> bbe22cf5
 const WRAPPER_TYPE_REGEX = /^(\w+)(<.*>)$/g;
 
 export class TypesGen {
