import { RuntimeApiMethodSpec, RuntimeApiName, RuntimeApiSpec, RuntimeApisSpec } from '@delightfuldot/types';
import { blake2AsHex } from '@polkadot/util-crypto';
import { stringSnakeCase } from '@delightfuldot/utils';
import { discovery } from './discovery';
import { babe } from './babe';
import { metadata } from './metadata';
import { core } from './core';
import { system } from './system';
import { payment } from './payment';
import { blockBuilder } from './block_builder';
import { grandpa } from './grandpa';
import { mmr } from './mmr';
import { nominationPools } from './nomination_pools';
import { offchain } from './offchain';
import { session } from './session';
import { parachains } from './parachains';
import { beefy } from './beefy';
import { staking } from './staking';
<<<<<<< HEAD
import { transactionPool } from './transactionPool';
import { nfts } from './nfts';
import { mixnet } from './mixnet';
import { genesisBuilder } from './genesisBuilder';
import { RuntimeApisSpec, RuntimeCallSpec, RuntimeApiSpec, RuntimeApiName } from '@delightfuldot/types';
import { blake2AsHex } from '@polkadot/util-crypto';
import { stringSnakeCase } from '@delightfuldot/utils';
=======
import { transactionPool } from './transaction_pool';
import { genesisBuilder } from './genesis_builder';
>>>>>>> 68fd7785

export const runtimeApisSpec: RuntimeApisSpec = {
  discovery,
  babe,
  metadata,
  payment,
  core,
  system,
  blockBuilder,
  grandpa,
  mmr,
  nominationPools,
  offchain,
  session,
  parachains,
  beefy,
  staking,
  transactionPool,
  nfts,
  genesisBuilder,
  mixnet,
};

export const runtimeApiNames: RuntimeApiName[] = Object.values(runtimeApisSpec)
  .map((one) => Object.keys(one))
  .flat();

export const runtimeApiSpecs: RuntimeApiSpec[] = Object.keys(runtimeApisSpec)
  .map((module) => {
    return Object.keys(runtimeApisSpec[module]).map((runtime) => {
      return runtimeApisSpec[module][runtime].map(
        (spec) => ({ ...spec, moduleName: module, runtimeApiName: runtime }) as RuntimeApiSpec,
      );
    });
  })
  .flat(2);

export const runtimeApiMethodSpecs: RuntimeApiMethodSpec[] = runtimeApiSpecs
  .map(({ methods, runtimeApiName, version }) => {
    return Object.keys(methods).map(
      (methodName) => ({ ...methods[methodName], methodName, runtimeApiName, version }) as RuntimeApiMethodSpec,
    );
  })
  .flat();

export const findRuntimeApiSpec = (runtimeApiHash: string, version: number) => {
  const runtimeApiName = runtimeApiNames.find((one) => blake2AsHex(one, 64) === runtimeApiHash);

  return runtimeApiSpecs.find((one) => one.runtimeApiName === runtimeApiName && one.version === version);
};

export const findRuntimeApiMethodSpec = (callName: string, version: number) => {
  return runtimeApiMethodSpecs.find(
    (one) => `${one.runtimeApiName}_${stringSnakeCase(one.methodName)}` === callName && one.version === version,
  );
};<|MERGE_RESOLUTION|>--- conflicted
+++ resolved
@@ -16,18 +16,8 @@
 import { parachains } from './parachains';
 import { beefy } from './beefy';
 import { staking } from './staking';
-<<<<<<< HEAD
-import { transactionPool } from './transactionPool';
-import { nfts } from './nfts';
-import { mixnet } from './mixnet';
-import { genesisBuilder } from './genesisBuilder';
-import { RuntimeApisSpec, RuntimeCallSpec, RuntimeApiSpec, RuntimeApiName } from '@delightfuldot/types';
-import { blake2AsHex } from '@polkadot/util-crypto';
-import { stringSnakeCase } from '@delightfuldot/utils';
-=======
 import { transactionPool } from './transaction_pool';
 import { genesisBuilder } from './genesis_builder';
->>>>>>> 68fd7785
 
 export const runtimeApisSpec: RuntimeApisSpec = {
   discovery,
@@ -46,9 +36,7 @@
   beefy,
   staking,
   transactionPool,
-  nfts,
   genesisBuilder,
-  mixnet,
 };
 
 export const runtimeApiNames: RuntimeApiName[] = Object.values(runtimeApisSpec)
