--- conflicted
+++ resolved
@@ -1,22 +1,12 @@
 import { discovery } from './discovery';
 import { babe } from './babe';
 import { metadata } from './metadata';
-<<<<<<< HEAD
-import { core } from './core';
-import { system } from './system';
-import { RuntimeApisModules, RuntimeApiSpec, RuntimeSpec } from '@delightfuldot/types';
-import { blake2AsHex } from '@polkadot/util-crypto';
-import { stringSnakeCase } from '@delightfuldot/utils';
-
-export const runtimeApisModules: RuntimeApisModules = { discovery, babe, metadata, core, system };
-=======
 import { payment } from './payment';
 import { RuntimeApisSpec, RuntimeCallSpec, RuntimeApiSpec, RuntimeApiName } from '@delightfuldot/types';
 import { blake2AsHex } from '@polkadot/util-crypto';
 import { stringSnakeCase } from '@delightfuldot/utils';
 
 export const runtimeApisSpec: RuntimeApisSpec = { discovery, babe, metadata, payment };
->>>>>>> 87cfbd05
 
 export const runtimeApiNames: RuntimeApiName[] = Object.values(runtimeApisSpec)
   .map((one) => Object.keys(one))
