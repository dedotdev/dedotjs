import { hexFixLength, hexToU8a, isBoolean, isHex, isNumber, isString } from '@polkadot/util';
import * as $ from 'subshape';
import { AnyShape, Decoder, Encoder, Predicate, Shape } from 'subshape';
import cloneDeep from 'lodash.clonedeep';

declare module 'subshape' {
  export interface Decoder<T extends AnyShape = Shape<any>, I = any, O = any> {
    (shape: T, input: I): O;
  }

  export interface Encoder<T extends AnyShape = Shape<any>, I = any> {
    (shape: T, input: I): Uint8Array;
  }

  export interface Predicate<I = any> {
    (input: I): boolean;
  }

  interface Shape<in I, out O = I> {
    encoders: [Predicate, Encoder][];
    decoders: [Predicate, Decoder][];
    registerEncoder: (predicate: Predicate, encoder: Encoder) => void;
    registerDecoder: (predicate: Predicate, decoder: Decoder) => void;
    tryEncode: (input: any) => Uint8Array;
    tryDecode: (input: any) => O;
<<<<<<< HEAD
    nativeType?: string;
=======

    /**
     * @description Deep clone a shape
     */
    clone(): Shape<I, O>;
>>>>>>> 6bd23edb
  }
}

Shape.prototype.tryDecode = function (input: any) {
  if (this.decoders && this.decoders.length > 0) {
    for (const one of this.decoders.reverse()) {
      const [predicate, decoder] = one as [Predicate, Decoder];

      if (predicate(input)) {
        return decoder.call(this, this, input);
      }
    }
  }

  if (isHex(input, -1, true)) {
    input = hexToU8a(hexFixLength(input));
  }

  return this.decode(input);
};

Shape.prototype.registerDecoder = function (predicate: Predicate, decoder: Decoder) {
  this.decoders = this.decoders || [];
  this.decoders.push([predicate, decoder]);
};

Shape.prototype.tryEncode = function (input: any): Uint8Array {
  if (this.encoders && this.encoders.length > 0) {
    for (const one of this.encoders.reverse()) {
      const [predicate, encoder] = one as [Predicate, Encoder];

      if (predicate(input)) {
        return encoder.call(this, this, input);
      }
    }
  }

  return this.encode(input);
};

Shape.prototype.registerEncoder = function (predicate: Predicate, encoder: Encoder) {
  this.encoders = this.encoders || [];
  this.encoders.push([predicate, encoder]);
};

Shape.prototype.clone = function () {
  return {
    __proto__: Shape.prototype,
    ...cloneDeep(this),
  } as unknown as Shape<any, any>;
};

// Register decoder from plain values, TODO support more!
const identity = (_: $.Shape<any>, input: any) => input;
$.bool.registerDecoder(isBoolean, identity);
$.i128.registerDecoder(isNumber, identity);
$.i16.registerDecoder(isNumber, identity);
$.i256.registerDecoder(isNumber, identity);
$.i32.registerDecoder(isNumber, identity);
$.i64.registerDecoder(isNumber, identity);
$.i8.registerDecoder(isNumber, identity);
$.u128.registerDecoder(isNumber, identity);
$.u16.registerDecoder(isNumber, identity);
$.u256.registerDecoder(isNumber, identity);
$.u32.registerDecoder(isNumber, identity);
$.u64.registerDecoder(isNumber, identity);
$.u8.registerDecoder(isNumber, identity);
$.str.registerDecoder((input) => isString(input) && !isHex(input), identity);

// Register native types for primitive codecs.
$.bool.nativeType = 'boolean';
$.i256.nativeType = 'bigint';
$.i128.nativeType = 'bigint';
$.i64.nativeType = 'bigint';
$.i32.nativeType = 'number';
$.i16.nativeType = 'number';
$.i8.nativeType = 'number';
$.u256.nativeType = 'bigint';
$.u128.nativeType = 'bigint';
$.u64.nativeType = 'bigint';
$.u32.nativeType = 'number';
$.u16.nativeType = 'number';
$.u8.nativeType = 'number';
$.str.nativeType = 'string';<|MERGE_RESOLUTION|>--- conflicted
+++ resolved
@@ -23,15 +23,12 @@
     registerDecoder: (predicate: Predicate, decoder: Decoder) => void;
     tryEncode: (input: any) => Uint8Array;
     tryDecode: (input: any) => O;
-<<<<<<< HEAD
     nativeType?: string;
-=======
 
     /**
      * @description Deep clone a shape
      */
     clone(): Shape<I, O>;
->>>>>>> 6bd23edb
   }
 }
 
