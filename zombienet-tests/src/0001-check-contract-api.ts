--- conflicted
+++ resolved
@@ -28,11 +28,7 @@
 
     const contractAddress: string = await new Promise(async (resolve) => {
       await constructorTx.signAndSend(alicePair, async ({ status, events }: any) => {
-<<<<<<< HEAD
         console.log(`[${api.rpcVersion}] Transaction status`, status.type);
-=======
-        console.log(`[${api.rpcVersion}] Transaction status:`, status.tag);
->>>>>>> 2ad220b3
 
         if (status.type === 'Finalized') {
           assert(
@@ -59,13 +55,8 @@
     const { raw } = await contract.query.flip({ caller });
 
     await new Promise<void>(async (resolve) => {
-<<<<<<< HEAD
       await contract.tx.flip({ gasLimit: contractResult.gasRequired }).signAndSend(alicePair, ({ status }: any) => {
         console.log(`[${api.rpcVersion}] Transaction status`, status.type);
-=======
-      await contract.tx.flip({ gasLimit: raw.gasRequired }).signAndSend(alicePair, ({ status }: any) => {
-        console.log(`[${api.rpcVersion}] Transaction status:`, status.tag);
->>>>>>> 2ad220b3
 
         if (status.type === 'Finalized') {
           resolve();
