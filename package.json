--- conflicted
+++ resolved
@@ -20,12 +20,9 @@
     "generate-package-info-file": "npx lerna exec --no-private -- node \\$LERNA_ROOT_PATH/scripts/generate-package-info-file.js",
     "copy-files-to-dist": "npx lerna exec --no-private -- node \\$LERNA_ROOT_PATH/scripts/copy-files-to-dist.js",
     "gen-chaintypes": "npx ts-node ./packages/codegen/src/genSupportedChainTypes.ts",
-<<<<<<< HEAD
+    "cli": "yarn workspace @dedot/cli start",
+    "publish:next": "yarn build && npx lerna publish prerelease --canary --preid next.$(git rev-parse --short=8 HEAD) --dist-tag next --force-publish --no-private --no-git-tag-version --yes",
     "zombienet-test-preps": "npx lerna exec --no-private -- node \\$LERNA_ROOT_PATH/scripts/zombienet-tests-preps.js"
-=======
-    "cli": "yarn workspace @dedot/cli start",
-    "publish:next": "yarn build && npx lerna publish prerelease --canary --preid next.$(git rev-parse --short=8 HEAD) --dist-tag next --force-publish --no-private --no-git-tag-version --yes"
->>>>>>> be581c02
   },
   "devDependencies": {
     "@polkadot/types-support": "^10.11.2",
